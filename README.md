--- conflicted
+++ resolved
@@ -20,6 +20,14 @@
 ```python
 pip install markitdown
 ```
+
+or from the source
+
+```sh
+pip install -e .
+```
+
+
 # Usage
 The API is simple:
 
@@ -31,7 +39,6 @@
 print(result.text_content)
 ```
 
-<<<<<<< HEAD
 You can also configure markitdown to use Large Language Models to describe images. To do so you must provide mlm_client and mlm_model parameters to MarkItDown object, according to your specific client.
 
 ```python
@@ -42,14 +49,6 @@
 md = MarkItDown(mlm_client=client, mlm_model="gpt-4o")
 result = md.convert("example.jpg")
 print(result.text_content)
-=======
-## Installation
-
-MarkItDown can be installed using pip:
-
-```
-pip install markitdown
->>>>>>> ea7c6dcc
 ```
 
 ## Contributing
@@ -70,9 +69,6 @@
 
 To install the dependencies for this project, run the following command in the root of the project:
 
-```sh
-pip install -e .
-```
 
 ## Running Tests
 
